{
  "files": [
    "README.md"
  ],
  "imageSize": 100,
  "commit": false,
  "contributors": [
    {
      "login": "iluwatar",
      "name": "Ilkka Seppälä",
      "avatar_url": "https://avatars1.githubusercontent.com/u/582346?v=4",
      "profile": "https://github.com/iluwatar",
      "contributions": [
        "projectManagement",
        "maintenance",
        "content"
      ]
    },
    {
      "login": "amit1307",
      "name": "amit1307",
      "avatar_url": "https://avatars0.githubusercontent.com/u/23420222?v=4",
      "profile": "https://github.com/amit1307",
      "contributions": [
        "code"
      ]
    },
    {
      "login": "npathai",
      "name": "Narendra Pathai",
      "avatar_url": "https://avatars2.githubusercontent.com/u/1792515?v=4",
      "profile": "https://github.com/npathai",
      "contributions": [
        "code",
        "ideas",
        "review"
      ]
    },
    {
      "login": "fluxw42",
      "name": "Jeroen Meulemeester",
      "avatar_url": "https://avatars1.githubusercontent.com/u/1545460?v=4",
      "profile": "https://github.com/fluxw42",
      "contributions": [
        "code"
      ]
    },
    {
      "login": "mikulucky",
      "name": "Joseph McCarthy",
      "avatar_url": "https://avatars0.githubusercontent.com/u/4526195?v=4",
      "profile": "http://www.joemccarthy.co.uk",
      "contributions": [
        "code"
      ]
    },
    {
      "login": "thomasoss",
      "name": "Thomas",
      "avatar_url": "https://avatars1.githubusercontent.com/u/22516154?v=4",
      "profile": "https://github.com/thomasoss",
      "contributions": [
        "code"
      ]
    },
    {
      "login": "anuragagarwal561994",
      "name": "Anurag Agarwal",
      "avatar_url": "https://avatars1.githubusercontent.com/u/6075379?v=4",
      "profile": "https://github.com/anuragagarwal561994",
      "contributions": [
        "code"
      ]
    },
    {
      "login": "markusmo3",
      "name": "Markus Moser",
      "avatar_url": "https://avatars1.githubusercontent.com/u/3317416?v=4",
      "profile": "https://markusmo3.github.io",
      "contributions": [
        "design",
        "code",
        "ideas"
      ]
    },
    {
      "login": "isabiq",
      "name": "Sabiq Ihab",
      "avatar_url": "https://avatars1.githubusercontent.com/u/19510920?v=4",
      "profile": "https://twitter.com/i_sabiq",
      "contributions": [
        "code"
      ]
    },
    {
      "login": "inbravo",
      "name": "Amit Dixit",
      "avatar_url": "https://avatars3.githubusercontent.com/u/5253764?v=4",
      "profile": "http://inbravo.github.io",
      "contributions": [
        "code"
      ]
    },
    {
      "login": "piyushchaudhari04",
      "name": "Piyush Kailash Chaudhari",
      "avatar_url": "https://avatars3.githubusercontent.com/u/10268029?v=4",
      "profile": "https://github.com/piyushchaudhari04",
      "contributions": [
        "code"
      ]
    },
    {
      "login": "joshzambales",
      "name": "joshzambales",
      "avatar_url": "https://avatars1.githubusercontent.com/u/8704552?v=4",
      "profile": "https://github.com/joshzambales",
      "contributions": [
        "code"
      ]
    },
    {
      "login": "Crossy147",
      "name": "Kamil Pietruszka",
      "avatar_url": "https://avatars2.githubusercontent.com/u/7272996?v=4",
      "profile": "https://github.com/Crossy147",
      "contributions": [
        "code"
      ]
    },
    {
      "login": "zafarella",
      "name": "Zafar Khaydarov",
      "avatar_url": "https://avatars2.githubusercontent.com/u/660742?v=4",
      "profile": "http://cs.joensuu.fi/~zkhayda",
      "contributions": [
        "code",
        "doc"
      ]
    },
    {
      "login": "kemitix",
      "name": "Paul Campbell",
      "avatar_url": "https://avatars1.githubusercontent.com/u/1147749?v=4",
      "profile": "https://kemitix.github.io/",
      "contributions": [
        "code"
      ]
    },
    {
      "login": "Argyro-Sioziou",
      "name": "Argyro Sioziou",
      "avatar_url": "https://avatars0.githubusercontent.com/u/22822639?v=4",
      "profile": "https://github.com/Argyro-Sioziou",
      "contributions": [
        "code"
      ]
    },
    {
      "login": "TylerMcConville",
      "name": "TylerMcConville",
      "avatar_url": "https://avatars0.githubusercontent.com/u/4946449?v=4",
      "profile": "https://github.com/TylerMcConville",
      "contributions": [
        "code"
      ]
    },
    {
      "login": "saksham93",
      "name": "saksham93",
      "avatar_url": "https://avatars1.githubusercontent.com/u/37399540?v=4",
      "profile": "https://github.com/saksham93",
      "contributions": [
        "code"
      ]
    },
    {
      "login": "nikhilbarar",
      "name": "nikhilbarar",
      "avatar_url": "https://avatars2.githubusercontent.com/u/37332144?v=4",
      "profile": "https://github.com/nikhilbarar",
      "contributions": [
        "code"
      ]
    },
    {
      "login": "colinbut",
      "name": "Colin But",
      "avatar_url": "https://avatars2.githubusercontent.com/u/10725674?v=4",
      "profile": "http://colinbut.com",
      "contributions": [
        "code"
      ]
    },
    {
      "login": "ruslanpa",
      "name": "Ruslan",
      "avatar_url": "https://avatars2.githubusercontent.com/u/1503411?v=4",
      "profile": "https://github.com/ruslanpa",
      "contributions": [
        "code"
      ]
    },
    {
      "login": "JuhoKang",
      "name": "Juho Kang",
      "avatar_url": "https://avatars1.githubusercontent.com/u/4745294?v=4",
      "profile": "https://github.com/JuhoKang",
      "contributions": [
        "code"
      ]
    },
    {
      "login": "dheeraj-mummareddy",
      "name": "Dheeraj Mummareddy",
      "avatar_url": "https://avatars2.githubusercontent.com/u/7002230?v=4",
      "profile": "https://github.com/dheeraj-mummareddy",
      "contributions": [
        "code"
      ]
    },
    {
      "login": "bernardosulzbach",
      "name": "Bernardo Sulzbach",
      "avatar_url": "https://avatars0.githubusercontent.com/u/8271090?v=4",
      "profile": "https://www.bernardosulzbach.com",
      "contributions": [
        "code"
      ]
    },
    {
      "login": "4lexis",
      "name": "Aleksandar Dudukovic",
      "avatar_url": "https://avatars0.githubusercontent.com/u/19871727?v=4",
      "profile": "https://github.com/4lexis",
      "contributions": [
        "code"
      ]
    },
    {
      "login": "yusufaytas",
      "name": "Yusuf Aytaş",
      "avatar_url": "https://avatars2.githubusercontent.com/u/1049483?v=4",
      "profile": "https://www.yusufaytas.com",
      "contributions": [
        "code"
      ]
    },
    {
      "login": "qpi",
      "name": "Mihály Kuprivecz",
      "avatar_url": "https://avatars2.githubusercontent.com/u/1001491?v=4",
      "profile": "http://futurehomes.hu",
      "contributions": [
        "code"
      ]
    },
    {
      "login": "kapinuss",
      "name": "Stanislav Kapinus",
      "avatar_url": "https://avatars0.githubusercontent.com/u/17639945?v=4",
      "profile": "https://github.com/kapinuss",
      "contributions": [
        "code"
      ]
    },
    {
      "login": "gvsharma",
      "name": "GVSharma",
      "avatar_url": "https://avatars1.githubusercontent.com/u/6648152?v=4",
      "profile": "https://github.com/gvsharma",
      "contributions": [
        "code"
      ]
    },
    {
      "login": "SrdjanPaunovic",
      "name": "Srđan Paunović",
      "avatar_url": "https://avatars1.githubusercontent.com/u/22815104?v=4",
      "profile": "https://github.com/SrdjanPaunovic",
      "contributions": [
        "code"
      ]
    },
    {
      "login": "sideris",
      "name": "Petros G. Sideris",
      "avatar_url": "https://avatars3.githubusercontent.com/u/5484694?v=4",
      "profile": "https://sideris.xyz/",
      "contributions": [
        "code"
      ]
    },
    {
<<<<<<< HEAD
      "login": "oconnelc",
      "name": "Christopher O'Connell",
      "avatar_url": "https://avatars0.githubusercontent.com/u/1112973?v=4",
      "profile": "https://github.com/oconnelc",
=======
      "login": "giorgosmav21",
      "name": "George Mavroeidis",
      "avatar_url": "https://avatars2.githubusercontent.com/u/22855493?v=4",
      "profile": "https://github.com/giorgosmav21",
      "contributions": [
        "code"
      ]
    },
    {
      "login": "hbothra15",
      "name": "Hemant Bothra",
      "avatar_url": "https://avatars1.githubusercontent.com/u/7418012?v=4",
      "profile": "https://github.com/hbothra15",
      "contributions": [
        "code"
      ]
    },
    {
      "login": "igeligel",
      "name": "Kevin Peters",
      "avatar_url": "https://avatars1.githubusercontent.com/u/12736734?v=4",
      "profile": "https://www.kevinpeters.net/about/",
      "contributions": [
        "code"
      ]
    },
    {
      "login": "llorllale",
      "name": "George Aristy",
      "avatar_url": "https://avatars1.githubusercontent.com/u/2019896?v=4",
      "profile": "https://llorllale.github.io/",
      "contributions": [
        "code"
      ]
    },
    {
      "login": "mookkiah",
      "name": "Mahendran Mookkiah",
      "avatar_url": "https://avatars1.githubusercontent.com/u/8975264?v=4",
      "profile": "https://github.com/mookkiah",
      "contributions": [
        "code"
      ]
    },
    {
      "login": "Azureyjt",
      "name": "Azureyjt",
      "avatar_url": "https://avatars2.githubusercontent.com/u/18476317?v=4",
      "profile": "https://github.com/Azureyjt",
      "contributions": [
        "code"
      ]
    },
    {
      "login": "vehpsr",
      "name": "gans",
      "avatar_url": "https://avatars2.githubusercontent.com/u/3133265?v=4",
      "profile": "https://github.com/vehpsr",
      "contributions": [
        "code"
      ]
    },
    {
      "login": "ThatGuyWithTheHat",
      "name": "Matt",
      "avatar_url": "https://avatars0.githubusercontent.com/u/24470582?v=4",
      "profile": "https://github.com/ThatGuyWithTheHat",
      "contributions": [
        "content"
      ]
    },
    {
      "login": "gopinath-langote",
      "name": "Gopinath Langote",
      "avatar_url": "https://avatars2.githubusercontent.com/u/10210778?v=4",
      "profile": "https://www.linkedin.com/in/gopinathlangote/",
      "contributions": [
        "code"
      ]
    },
    {
      "login": "hoswey",
      "name": "Hoswey",
      "avatar_url": "https://avatars3.githubusercontent.com/u/3689445?v=4",
      "profile": "https://github.com/hoswey",
      "contributions": [
        "code"
      ]
    },
    {
      "login": "amit2103",
      "name": "Amit Pandey",
      "avatar_url": "https://avatars3.githubusercontent.com/u/7566692?v=4",
      "profile": "https://github.com/amit2103",
      "contributions": [
        "code"
      ]
    },
    {
      "login": "gwildor28",
      "name": "gwildor28",
      "avatar_url": "https://avatars0.githubusercontent.com/u/16000365?v=4",
      "profile": "https://github.com/gwildor28",
      "contributions": [
        "content"
      ]
    },
    {
      "login": "llitfkitfk",
      "name": "田浩",
      "avatar_url": "https://avatars1.githubusercontent.com/u/2404785?v=4",
      "profile": "https://t.me/paul_docker",
      "contributions": [
        "content"
      ]
    },
    {
      "login": "pitsios-s",
      "name": "Stamatis Pitsios",
      "avatar_url": "https://avatars1.githubusercontent.com/u/6773603?v=4",
      "profile": "https://twitter.com/StPitsios",
      "contributions": [
        "code"
      ]
    },
    {
      "login": "qza",
      "name": "qza",
      "avatar_url": "https://avatars3.githubusercontent.com/u/233149?v=4",
      "profile": "https://github.com/qza",
      "contributions": [
        "code"
      ]
    },
    {
      "login": "Tschis",
      "name": "Rodolfo Forte",
      "avatar_url": "https://avatars1.githubusercontent.com/u/20662669?v=4",
      "profile": "http://tschis.github.io",
      "contributions": [
        "content"
      ]
    },
    {
      "login": "ankurkaushal",
      "name": "Ankur Kaushal",
      "avatar_url": "https://avatars2.githubusercontent.com/u/2236616?v=4",
      "profile": "https://github.com/ankurkaushal",
      "contributions": [
        "code"
      ]
    },
    {
      "login": "okinskas",
      "name": "Ovidijus Okinskas",
      "avatar_url": "https://avatars0.githubusercontent.com/u/20372387?v=4",
      "profile": "https://www.linkedin.com/in/ovidijus-okinskas/",
      "contributions": [
        "code"
      ]
    },
    {
      "login": "robertt240",
      "name": "Robert Kasperczyk",
      "avatar_url": "https://avatars1.githubusercontent.com/u/9137432?v=4",
      "profile": "https://github.com/robertt240",
>>>>>>> ec80402f
      "contributions": [
        "code"
      ]
    }
  ],
  "contributorsPerLine": 4,
  "projectName": "java-design-patterns",
  "projectOwner": "iluwatar",
  "repoType": "github",
  "repoHost": "https://github.com",
  "skipCi": true
}<|MERGE_RESOLUTION|>--- conflicted
+++ resolved
@@ -292,12 +292,15 @@
       ]
     },
     {
-<<<<<<< HEAD
       "login": "oconnelc",
       "name": "Christopher O'Connell",
       "avatar_url": "https://avatars0.githubusercontent.com/u/1112973?v=4",
       "profile": "https://github.com/oconnelc",
-=======
+      "contributions": [
+        "code"
+      ]
+    },
+    {
       "login": "giorgosmav21",
       "name": "George Mavroeidis",
       "avatar_url": "https://avatars2.githubusercontent.com/u/22855493?v=4",
@@ -464,7 +467,6 @@
       "name": "Robert Kasperczyk",
       "avatar_url": "https://avatars1.githubusercontent.com/u/9137432?v=4",
       "profile": "https://github.com/robertt240",
->>>>>>> ec80402f
       "contributions": [
         "code"
       ]

--- conflicted
+++ resolved
@@ -292,12 +292,15 @@
       ]
     },
     {
-<<<<<<< HEAD
       "login": "akrystian",
       "name": "adamski.pro",
       "avatar_url": "https://avatars1.githubusercontent.com/u/6537430?v=4",
       "profile": "http://adamski.pro",
-=======
+      "contributions": [
+        "code"
+      ]
+    },
+    {
       "login": "baislsl",
       "name": "Shengli Bai",
       "avatar_url": "https://avatars0.githubusercontent.com/u/17060584?v=4",
@@ -671,7 +674,6 @@
       "name": "Robert Kasperczyk",
       "avatar_url": "https://avatars1.githubusercontent.com/u/9137432?v=4",
       "profile": "https://github.com/robertt240",
->>>>>>> b4e4cf9c
       "contributions": [
         "code"
       ]

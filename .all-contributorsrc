{
  "files": [
    "README.md"
  ],
  "imageSize": 100,
  "commit": false,
  "contributors": [
    {
      "login": "iluwatar",
      "name": "Ilkka Seppälä",
      "avatar_url": "https://avatars1.githubusercontent.com/u/582346?v=4",
      "profile": "https://github.com/iluwatar",
      "contributions": [
        "projectManagement",
        "maintenance",
        "content"
      ]
    },
    {
      "login": "amit1307",
      "name": "amit1307",
      "avatar_url": "https://avatars0.githubusercontent.com/u/23420222?v=4",
      "profile": "https://github.com/amit1307",
      "contributions": [
        "code"
      ]
    },
    {
      "login": "npathai",
      "name": "Narendra Pathai",
      "avatar_url": "https://avatars2.githubusercontent.com/u/1792515?v=4",
      "profile": "https://github.com/npathai",
      "contributions": [
        "code",
        "ideas",
        "review"
      ]
    },
    {
      "login": "fluxw42",
      "name": "Jeroen Meulemeester",
      "avatar_url": "https://avatars1.githubusercontent.com/u/1545460?v=4",
      "profile": "https://github.com/fluxw42",
      "contributions": [
        "code"
      ]
    },
    {
      "login": "mikulucky",
      "name": "Joseph McCarthy",
      "avatar_url": "https://avatars0.githubusercontent.com/u/4526195?v=4",
      "profile": "http://www.joemccarthy.co.uk",
      "contributions": [
        "code"
      ]
    },
    {
      "login": "thomasoss",
      "name": "Thomas",
      "avatar_url": "https://avatars1.githubusercontent.com/u/22516154?v=4",
      "profile": "https://github.com/thomasoss",
      "contributions": [
        "code"
      ]
    },
    {
      "login": "anuragagarwal561994",
      "name": "Anurag Agarwal",
      "avatar_url": "https://avatars1.githubusercontent.com/u/6075379?v=4",
      "profile": "https://github.com/anuragagarwal561994",
      "contributions": [
        "code"
      ]
    },
    {
      "login": "markusmo3",
      "name": "Markus Moser",
      "avatar_url": "https://avatars1.githubusercontent.com/u/3317416?v=4",
      "profile": "https://markusmo3.github.io",
      "contributions": [
        "design",
        "code",
        "ideas"
      ]
    },
    {
      "login": "isabiq",
      "name": "Sabiq Ihab",
      "avatar_url": "https://avatars1.githubusercontent.com/u/19510920?v=4",
      "profile": "https://twitter.com/i_sabiq",
      "contributions": [
        "code"
      ]
    },
    {
      "login": "inbravo",
      "name": "Amit Dixit",
      "avatar_url": "https://avatars3.githubusercontent.com/u/5253764?v=4",
      "profile": "http://inbravo.github.io",
      "contributions": [
        "code"
      ]
    },
    {
      "login": "piyushchaudhari04",
      "name": "Piyush Kailash Chaudhari",
      "avatar_url": "https://avatars3.githubusercontent.com/u/10268029?v=4",
      "profile": "https://github.com/piyushchaudhari04",
      "contributions": [
        "code"
      ]
    },
    {
      "login": "joshzambales",
      "name": "joshzambales",
      "avatar_url": "https://avatars1.githubusercontent.com/u/8704552?v=4",
      "profile": "https://github.com/joshzambales",
      "contributions": [
        "code"
      ]
    },
    {
      "login": "Crossy147",
      "name": "Kamil Pietruszka",
      "avatar_url": "https://avatars2.githubusercontent.com/u/7272996?v=4",
      "profile": "https://github.com/Crossy147",
      "contributions": [
        "code"
      ]
    },
    {
      "login": "zafarella",
      "name": "Zafar Khaydarov",
      "avatar_url": "https://avatars2.githubusercontent.com/u/660742?v=4",
      "profile": "http://cs.joensuu.fi/~zkhayda",
      "contributions": [
        "code",
        "doc"
      ]
    },
    {
      "login": "kemitix",
      "name": "Paul Campbell",
      "avatar_url": "https://avatars1.githubusercontent.com/u/1147749?v=4",
      "profile": "https://kemitix.github.io/",
      "contributions": [
        "code"
      ]
    },
    {
      "login": "Argyro-Sioziou",
      "name": "Argyro Sioziou",
      "avatar_url": "https://avatars0.githubusercontent.com/u/22822639?v=4",
      "profile": "https://github.com/Argyro-Sioziou",
      "contributions": [
        "code"
      ]
    },
    {
      "login": "TylerMcConville",
      "name": "TylerMcConville",
      "avatar_url": "https://avatars0.githubusercontent.com/u/4946449?v=4",
      "profile": "https://github.com/TylerMcConville",
      "contributions": [
        "code"
      ]
    },
    {
      "login": "saksham93",
      "name": "saksham93",
      "avatar_url": "https://avatars1.githubusercontent.com/u/37399540?v=4",
      "profile": "https://github.com/saksham93",
      "contributions": [
        "code"
      ]
    },
    {
      "login": "nikhilbarar",
      "name": "nikhilbarar",
      "avatar_url": "https://avatars2.githubusercontent.com/u/37332144?v=4",
      "profile": "https://github.com/nikhilbarar",
      "contributions": [
        "code"
      ]
    },
    {
      "login": "colinbut",
      "name": "Colin But",
      "avatar_url": "https://avatars2.githubusercontent.com/u/10725674?v=4",
      "profile": "http://colinbut.com",
      "contributions": [
        "code"
      ]
    },
    {
      "login": "ruslanpa",
      "name": "Ruslan",
      "avatar_url": "https://avatars2.githubusercontent.com/u/1503411?v=4",
      "profile": "https://github.com/ruslanpa",
      "contributions": [
        "code"
      ]
    },
    {
      "login": "JuhoKang",
      "name": "Juho Kang",
      "avatar_url": "https://avatars1.githubusercontent.com/u/4745294?v=4",
      "profile": "https://github.com/JuhoKang",
      "contributions": [
        "code"
      ]
    },
    {
      "login": "dheeraj-mummareddy",
      "name": "Dheeraj Mummareddy",
      "avatar_url": "https://avatars2.githubusercontent.com/u/7002230?v=4",
      "profile": "https://github.com/dheeraj-mummareddy",
      "contributions": [
        "code"
      ]
    },
    {
      "login": "bernardosulzbach",
      "name": "Bernardo Sulzbach",
      "avatar_url": "https://avatars0.githubusercontent.com/u/8271090?v=4",
      "profile": "https://www.bernardosulzbach.com",
      "contributions": [
        "code"
      ]
    },
    {
      "login": "4lexis",
      "name": "Aleksandar Dudukovic",
      "avatar_url": "https://avatars0.githubusercontent.com/u/19871727?v=4",
      "profile": "https://github.com/4lexis",
      "contributions": [
        "code"
      ]
    },
    {
      "login": "yusufaytas",
      "name": "Yusuf Aytaş",
      "avatar_url": "https://avatars2.githubusercontent.com/u/1049483?v=4",
      "profile": "https://www.yusufaytas.com",
      "contributions": [
        "code"
      ]
    },
    {
      "login": "qpi",
      "name": "Mihály Kuprivecz",
      "avatar_url": "https://avatars2.githubusercontent.com/u/1001491?v=4",
      "profile": "http://futurehomes.hu",
      "contributions": [
        "code"
      ]
    },
    {
      "login": "kapinuss",
      "name": "Stanislav Kapinus",
      "avatar_url": "https://avatars0.githubusercontent.com/u/17639945?v=4",
      "profile": "https://github.com/kapinuss",
      "contributions": [
        "code"
      ]
    },
    {
      "login": "gvsharma",
      "name": "GVSharma",
      "avatar_url": "https://avatars1.githubusercontent.com/u/6648152?v=4",
      "profile": "https://github.com/gvsharma",
      "contributions": [
        "code"
      ]
    },
    {
      "login": "SrdjanPaunovic",
      "name": "Srđan Paunović",
      "avatar_url": "https://avatars1.githubusercontent.com/u/22815104?v=4",
      "profile": "https://github.com/SrdjanPaunovic",
      "contributions": [
        "code"
      ]
    },
    {
      "login": "sideris",
      "name": "Petros G. Sideris",
      "avatar_url": "https://avatars3.githubusercontent.com/u/5484694?v=4",
      "profile": "https://sideris.xyz/",
      "contributions": [
        "code"
      ]
    },
    {
<<<<<<< HEAD
      "login": "kanwarpreet25",
      "name": "kanwarpreet25",
      "avatar_url": "https://avatars0.githubusercontent.com/u/39183641?v=4",
      "profile": "https://github.com/kanwarpreet25",
=======
      "login": "leonmak",
      "name": "Leon Mak",
      "avatar_url": "https://avatars3.githubusercontent.com/u/13071508?v=4",
      "profile": "http://leonmak.me",
      "contributions": [
        "code"
      ]
    },
    {
      "login": "perwramdemark",
      "name": "Per Wramdemark",
      "avatar_url": "https://avatars2.githubusercontent.com/u/7052193?v=4",
      "profile": "http://www.wramdemark.se",
      "contributions": [
        "code"
      ]
    },
    {
      "login": "waisuan",
      "name": "Evan Sia Wai Suan",
      "avatar_url": "https://avatars2.githubusercontent.com/u/10975700?v=4",
      "profile": "https://github.com/waisuan",
      "contributions": [
        "code"
      ]
    },
    {
      "login": "AnaghaSasikumar",
      "name": "AnaghaSasikumar",
      "avatar_url": "https://avatars2.githubusercontent.com/u/42939261?v=4",
      "profile": "https://github.com/AnaghaSasikumar",
      "contributions": [
        "code"
      ]
    },
    {
      "login": "christofferh",
      "name": "Christoffer Hamberg",
      "avatar_url": "https://avatars1.githubusercontent.com/u/767643?v=4",
      "profile": "https://christofferh.com",
      "contributions": [
        "code"
      ]
    },
    {
      "login": "dgruntz",
      "name": "Dominik Gruntz",
      "avatar_url": "https://avatars0.githubusercontent.com/u/1516800?v=4",
      "profile": "https://github.com/dgruntz",
      "contributions": [
        "code"
      ]
    },
    {
      "login": "hannespernpeintner",
      "name": "Hannes",
      "avatar_url": "https://avatars3.githubusercontent.com/u/1679437?v=4",
      "profile": "https://bitbucket.org/hannespernpeintner/",
      "contributions": [
        "code"
      ]
    },
    {
      "login": "leogtzr",
      "name": "Leo Gutiérrez Ramírez",
      "avatar_url": "https://avatars0.githubusercontent.com/u/1211969?v=4",
      "profile": "https://github.com/leogtzr",
      "contributions": [
        "code"
      ]
    },
    {
      "login": "npczwh",
      "name": "Zhang WH",
      "avatar_url": "https://avatars0.githubusercontent.com/u/14066422?v=4",
      "profile": "https://github.com/npczwh",
      "contributions": [
        "code"
      ]
    },
    {
      "login": "oconnelc",
      "name": "Christopher O'Connell",
      "avatar_url": "https://avatars0.githubusercontent.com/u/1112973?v=4",
      "profile": "https://github.com/oconnelc",
      "contributions": [
        "code"
      ]
    },
    {
      "login": "giorgosmav21",
      "name": "George Mavroeidis",
      "avatar_url": "https://avatars2.githubusercontent.com/u/22855493?v=4",
      "profile": "https://github.com/giorgosmav21",
      "contributions": [
        "code"
      ]
    },
    {
      "login": "hbothra15",
      "name": "Hemant Bothra",
      "avatar_url": "https://avatars1.githubusercontent.com/u/7418012?v=4",
      "profile": "https://github.com/hbothra15",
      "contributions": [
        "code"
      ]
    },
    {
      "login": "igeligel",
      "name": "Kevin Peters",
      "avatar_url": "https://avatars1.githubusercontent.com/u/12736734?v=4",
      "profile": "https://www.kevinpeters.net/about/",
      "contributions": [
        "code"
      ]
    },
    {
      "login": "llorllale",
      "name": "George Aristy",
      "avatar_url": "https://avatars1.githubusercontent.com/u/2019896?v=4",
      "profile": "https://llorllale.github.io/",
      "contributions": [
        "code"
      ]
    },
    {
      "login": "mookkiah",
      "name": "Mahendran Mookkiah",
      "avatar_url": "https://avatars1.githubusercontent.com/u/8975264?v=4",
      "profile": "https://github.com/mookkiah",
      "contributions": [
        "code"
      ]
    },
    {
      "login": "Azureyjt",
      "name": "Azureyjt",
      "avatar_url": "https://avatars2.githubusercontent.com/u/18476317?v=4",
      "profile": "https://github.com/Azureyjt",
      "contributions": [
        "code"
      ]
    },
    {
      "login": "vehpsr",
      "name": "gans",
      "avatar_url": "https://avatars2.githubusercontent.com/u/3133265?v=4",
      "profile": "https://github.com/vehpsr",
      "contributions": [
        "code"
      ]
    },
    {
      "login": "ThatGuyWithTheHat",
      "name": "Matt",
      "avatar_url": "https://avatars0.githubusercontent.com/u/24470582?v=4",
      "profile": "https://github.com/ThatGuyWithTheHat",
      "contributions": [
        "content"
      ]
    },
    {
      "login": "gopinath-langote",
      "name": "Gopinath Langote",
      "avatar_url": "https://avatars2.githubusercontent.com/u/10210778?v=4",
      "profile": "https://www.linkedin.com/in/gopinathlangote/",
      "contributions": [
        "code"
      ]
    },
    {
      "login": "hoswey",
      "name": "Hoswey",
      "avatar_url": "https://avatars3.githubusercontent.com/u/3689445?v=4",
      "profile": "https://github.com/hoswey",
      "contributions": [
        "code"
      ]
    },
    {
      "login": "amit2103",
      "name": "Amit Pandey",
      "avatar_url": "https://avatars3.githubusercontent.com/u/7566692?v=4",
      "profile": "https://github.com/amit2103",
      "contributions": [
        "code"
      ]
    },
    {
      "login": "gwildor28",
      "name": "gwildor28",
      "avatar_url": "https://avatars0.githubusercontent.com/u/16000365?v=4",
      "profile": "https://github.com/gwildor28",
      "contributions": [
        "content"
      ]
    },
    {
      "login": "llitfkitfk",
      "name": "田浩",
      "avatar_url": "https://avatars1.githubusercontent.com/u/2404785?v=4",
      "profile": "https://t.me/paul_docker",
      "contributions": [
        "content"
      ]
    },
    {
      "login": "pitsios-s",
      "name": "Stamatis Pitsios",
      "avatar_url": "https://avatars1.githubusercontent.com/u/6773603?v=4",
      "profile": "https://twitter.com/StPitsios",
      "contributions": [
        "code"
      ]
    },
    {
      "login": "qza",
      "name": "qza",
      "avatar_url": "https://avatars3.githubusercontent.com/u/233149?v=4",
      "profile": "https://github.com/qza",
      "contributions": [
        "code"
      ]
    },
    {
      "login": "Tschis",
      "name": "Rodolfo Forte",
      "avatar_url": "https://avatars1.githubusercontent.com/u/20662669?v=4",
      "profile": "http://tschis.github.io",
      "contributions": [
        "content"
      ]
    },
    {
      "login": "ankurkaushal",
      "name": "Ankur Kaushal",
      "avatar_url": "https://avatars2.githubusercontent.com/u/2236616?v=4",
      "profile": "https://github.com/ankurkaushal",
      "contributions": [
        "code"
      ]
    },
    {
      "login": "okinskas",
      "name": "Ovidijus Okinskas",
      "avatar_url": "https://avatars0.githubusercontent.com/u/20372387?v=4",
      "profile": "https://www.linkedin.com/in/ovidijus-okinskas/",
      "contributions": [
        "code"
      ]
    },
    {
      "login": "robertt240",
      "name": "Robert Kasperczyk",
      "avatar_url": "https://avatars1.githubusercontent.com/u/9137432?v=4",
      "profile": "https://github.com/robertt240",
>>>>>>> 19929d9e
      "contributions": [
        "code"
      ]
    }
  ],
  "contributorsPerLine": 4,
  "projectName": "java-design-patterns",
  "projectOwner": "iluwatar",
  "repoType": "github",
  "repoHost": "https://github.com",
  "skipCi": true
}<|MERGE_RESOLUTION|>--- conflicted
+++ resolved
@@ -292,12 +292,15 @@
       ]
     },
     {
-<<<<<<< HEAD
       "login": "kanwarpreet25",
       "name": "kanwarpreet25",
       "avatar_url": "https://avatars0.githubusercontent.com/u/39183641?v=4",
       "profile": "https://github.com/kanwarpreet25",
-=======
+      "contributions": [
+        "code"
+      ]
+    },
+    {
       "login": "leonmak",
       "name": "Leon Mak",
       "avatar_url": "https://avatars3.githubusercontent.com/u/13071508?v=4",
@@ -554,7 +557,6 @@
       "name": "Robert Kasperczyk",
       "avatar_url": "https://avatars1.githubusercontent.com/u/9137432?v=4",
       "profile": "https://github.com/robertt240",
->>>>>>> 19929d9e
       "contributions": [
         "code"
       ]

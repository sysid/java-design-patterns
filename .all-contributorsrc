--- conflicted
+++ resolved
@@ -292,8 +292,6 @@
       ]
     },
     {
-<<<<<<< HEAD
-=======
       "login": "IAmPramod",
       "name": "Pramod Gupta",
       "avatar_url": "https://avatars1.githubusercontent.com/u/2184241?v=4",
@@ -744,18 +742,13 @@
       ]
     },
     {
->>>>>>> 402b7534
       "login": "hbothra15",
       "name": "Hemant Bothra",
       "avatar_url": "https://avatars1.githubusercontent.com/u/7418012?v=4",
       "profile": "https://github.com/hbothra15",
       "contributions": [
-<<<<<<< HEAD
         "code",
         "design"
-=======
-        "code"
->>>>>>> 402b7534
       ]
     },
     {
